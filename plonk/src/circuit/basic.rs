--- conflicted
+++ resolved
@@ -17,11 +17,6 @@
 use ark_poly::{
     domain::Radix2EvaluationDomain, univariate::DensePolynomial, EvaluationDomain, UVPolynomial,
 };
-<<<<<<< HEAD
-use ark_std::{boxed::Box, cmp::max, format, string::ToString, vec, vec::Vec};
-use hashbrown::{HashMap, HashSet};
-#[cfg(feature = "parallel")]
-=======
 use ark_std::{
     boxed::Box,
     cmp::{max, Ordering},
@@ -31,7 +26,6 @@
     vec,
     vec::Vec,
 };
->>>>>>> 49091d85
 use rayon::prelude::*;
 
 /// The wire type identifier for range gates.
