--- conflicted
+++ resolved
@@ -25,10 +25,7 @@
     let leaf: Fq381 = rng.gen();
 
     let mt = RescueMerkleTree::<Fq381>::from_elems(20, [leaf, leaf]).unwrap();
-<<<<<<< HEAD
-=======
     let root = mt.commitment().digest();
->>>>>>> 6641b3ff
     let (_, proof) = mt.lookup(0).expect_ok().unwrap();
 
     let num_inputs = 0;
