// Copyright (c) 2022 Espresso Systems (espressosys.com)
// This file is part of the Jellyfish library.

// You should have received a copy of the MIT License
// along with the Jellyfish library. If not, see <https://mit-license.org/>.

//! Implementation of a Namespaced Merkle Tree.
use ark_serialize::{CanonicalDeserialize, CanonicalSerialize};
<<<<<<< HEAD
use ark_std::vec::Vec;
use core::{borrow::Borrow, fmt::Debug, hash::Hash, marker::PhantomData, ops::Range};
use hashbrown::{hash_map::Entry, HashMap};
use typenum::Unsigned;
=======
use ark_std::{string::ToString, vec, vec::Vec};
use core::{fmt::Debug, hash::Hash, marker::PhantomData};
>>>>>>> 99d00f00

use crate::errors::{PrimitivesError, VerificationResult};

use super::{
    append_only::MerkleTree, AppendableMerkleTreeScheme, DigestAlgorithm, Element, Index,
    LookupResult, MerkleCommitment, MerkleTreeScheme, NodeValue,
};

/// Namespaced Merkle Tree where leaves are sorted by a namespace identifier.
/// The data structure supports namespace inclusion proofs.
pub trait NamespacedMerkleTreeScheme: AppendableMerkleTreeScheme
where
    Self::Element: Namespaced,
{
    /// Namespace proof type
    type NamespaceProof: Clone;
    /// Namespace type
    type NamespaceId: Namespace;

    /// Returns the entire set of leaves corresponding to a given namespace and
    /// a completeness proof.
    fn get_namespace_proof(&self, namespace: Self::NamespaceId) -> Self::NamespaceProof;

    /// Verifies the completeness proof for a given set of leaves and a
    /// namespace.
    fn verify_namespace_proof(
        &self,
        proof: Self::NamespaceProof,
        namespace: Self::NamespaceId,
    ) -> Result<(), PrimitivesError>;
}

/// NamespacedHasher wraps a standard hash function (implementer of
/// DigestAlgorithm), turning it into a hash function that tags internal nodes
/// with namespace ranges.
#[derive(Debug)]
pub struct NamespacedHasher<H, E, I, T, N>
where
    H: DigestAlgorithm<E, I, T>,
    E: Element + Namespaced<Namespace = N>,
    N: Namespace,
    I: Index,
    T: NodeValue,
{
    phantom1: PhantomData<H>,
    phantom2: PhantomData<E>,
    phantom3: PhantomData<I>,
    phantom4: PhantomData<T>,
    phantom5: PhantomData<N>,
}

/// Trait indicating that a leaf has a namespace.
pub trait Namespaced {
    /// Namespace type
    type Namespace: Namespace;
    /// Returns the namespace of the leaf
    fn get_namespace(&self) -> Self::Namespace;
}

/// Trait indicating that a digest algorithm can commit to
/// a namespace range.
pub trait BindNamespace<E, I, T, N>: DigestAlgorithm<E, I, T>
where
    E: Element,
    N: Namespace,
    T: NodeValue,
    I: Index,
{
    /// Generate a commitment that binds a node to a namespace range
    fn generate_namespaced_commitment(namespaced_hash: NamespacedHash<T, N>) -> T;
}

/// Trait indiciating that a struct can act as an orderable namespace
pub trait Namespace:
    Debug + Clone + CanonicalDeserialize + CanonicalSerialize + Default + Copy + Hash + Ord
{
    /// Returns the minimum possible namespace
    fn min() -> Self;
    /// Returns the maximum possible namespace
    fn max() -> Self;
}

impl Namespace for u64 {
    fn min() -> u64 {
        u64::MIN
    }
    fn max() -> u64 {
        u64::MAX
    }
}

#[derive(
    CanonicalSerialize,
    CanonicalDeserialize,
    Hash,
    Copy,
    Clone,
    Debug,
    Default,
    Ord,
    Eq,
    PartialEq,
    PartialOrd,
)]
/// Represents a namespaced internal tree node
pub struct NamespacedHash<T, N>
where
    N: Namespace,
    T: NodeValue,
{
    min_namespace: N,
    max_namespace: N,
    hash: T,
}

impl<T, N> NamespacedHash<T, N>
where
    N: Namespace,
    T: NodeValue,
{
    /// Constructs a new NamespacedHash
    pub fn new(min_namespace: N, max_namespace: N, hash: T) -> Self {
        Self {
            min_namespace,
            max_namespace,
            hash,
        }
    }
}

impl<E, H, T, I, N> DigestAlgorithm<E, I, NamespacedHash<T, N>> for NamespacedHasher<H, E, I, T, N>
where
    E: Element + Namespaced<Namespace = N>,
    I: Index,
    N: Namespace,
    T: NodeValue,
    H: DigestAlgorithm<E, I, T> + BindNamespace<E, I, T, N>,
{
    // Assumes that data is sorted by namespace, will be enforced by "append"
    fn digest(data: &[NamespacedHash<T, N>]) -> Result<NamespacedHash<T, N>, PrimitivesError> {
        if data.is_empty() {
            return Ok(NamespacedHash::default());
        }
        let first_node = data[0];
        let min_namespace = first_node.min_namespace;
        let mut max_namespace = first_node.max_namespace;
        let mut nodes = vec![H::generate_namespaced_commitment(first_node)];
        for node in &data[1..] {
            if node == &NamespacedHash::default() {
                continue;
            }
            // Ensure that namespaced nodes are sorted
            if node.min_namespace < max_namespace {
<<<<<<< HEAD
                panic!(
                    "leaves are out of order: Max namespace is {:?} but candidate range is {:?}:{:?}",
                    max_namespace, node.min_namespace, node.max_namespace
                );
=======
                return Err(PrimitivesError::InternalError(
                    "Namespace Merkle tree leaves are out of order".to_string(),
                ));
>>>>>>> 99d00f00
            }
            max_namespace = node.max_namespace;
            nodes.push(H::generate_namespaced_commitment(*node));
        }

        let inner_hash = H::digest(&nodes)?;

        Ok(NamespacedHash::new(
            min_namespace,
            max_namespace,
            inner_hash,
        ))
    }

    fn digest_leaf(pos: &I, elem: &E) -> Result<NamespacedHash<T, N>, PrimitivesError> {
        let namespace = elem.get_namespace();
        let hash = H::digest_leaf(pos, elem)?;
        Ok(NamespacedHash::new(namespace, namespace, hash))
    }
}

type InnerTree<E, H, T, N, Arity> =
    MerkleTree<E, NamespacedHasher<H, E, u64, T, N>, u64, Arity, NamespacedHash<T, N>>;

#[derive(Debug)]
/// NMT
pub struct NMT<E, H, Arity, N, T>
where
    H: DigestAlgorithm<E, u64, T> + BindNamespace<E, u64, T, N>,
    E: Element + Namespaced<Namespace = N>,
    T: NodeValue,
    N: Namespace,
    Arity: Unsigned,
{
    namespace_ranges: HashMap<N, Range<u64>>,
    inner: InnerTree<E, H, T, N, Arity>,
}

impl<E, H, Arity, N, T> MerkleTreeScheme for NMT<E, H, Arity, N, T>
where
    H: DigestAlgorithm<E, u64, T> + BindNamespace<E, u64, T, N>,
    E: Element + Namespaced<Namespace = N>,
    T: NodeValue,
    N: Namespace,
    Arity: Unsigned,
{
    type Element = E;
    type Index = u64;
    type NodeValue = NamespacedHash<T, N>;
    type MembershipProof = <InnerTree<E, H, T, N, Arity> as MerkleTreeScheme>::MembershipProof;
    type BatchMembershipProof =
        <InnerTree<E, H, T, N, Arity> as MerkleTreeScheme>::BatchMembershipProof;
    const ARITY: usize = <InnerTree<E, H, T, N, Arity> as MerkleTreeScheme>::ARITY;
    type Commitment = <InnerTree<E, H, T, N, Arity> as MerkleTreeScheme>::Commitment;

    fn from_elems(
        height: usize,
        elems: impl IntoIterator<Item = impl core::borrow::Borrow<Self::Element>>,
    ) -> Result<Self, PrimitivesError> {
        let mut namespace_ranges: HashMap<N, Range<u64>> = HashMap::new();
        let mut max_namespace = <N as Namespace>::min();
        let mut leaves = Vec::new();
        for (idx, elem) in elems.into_iter().enumerate() {
            let ns = elem.borrow().get_namespace();
            let idx: u64 = idx.try_into().unwrap();
            if ns < max_namespace {
                return Err(PrimitivesError::InconsistentStructureError(
                    "Namespace leaves must be pushed in sorted order".into(),
                ));
            }
            match namespace_ranges.entry(ns) {
                Entry::Occupied(entry) => {
                    entry.into_mut().end = idx + 1;
                },
                Entry::Vacant(entry) => {
                    entry.insert(idx..idx + 1);
                },
            }
            max_namespace = ns;
            leaves.push(elem);
        }
        let inner = <InnerTree<E, H, T, N, Arity> as MerkleTreeScheme>::from_elems(height, leaves)?;
        Ok(NMT {
            inner,
            namespace_ranges,
        })
    }

    fn height(&self) -> usize {
        self.inner.height()
    }

    fn capacity(&self) -> num_bigint::BigUint {
        self.inner.capacity()
    }

    fn num_leaves(&self) -> u64 {
        self.inner.num_leaves()
    }

    fn commitment(&self) -> Self::Commitment {
        self.inner.commitment()
    }

    fn lookup(
        &self,
        pos: impl Borrow<Self::Index>,
    ) -> super::LookupResult<Self::Element, Self::MembershipProof, ()> {
        self.inner.lookup(pos)
    }

    fn verify(
        root: impl Borrow<Self::NodeValue>,
        pos: impl Borrow<Self::Index>,
        proof: impl Borrow<Self::MembershipProof>,
    ) -> Result<VerificationResult, PrimitivesError> {
        <InnerTree<E, H, T, N, Arity> as MerkleTreeScheme>::verify(root, pos, proof)
    }
}

impl<E, H, Arity, N, T> AppendableMerkleTreeScheme for NMT<E, H, Arity, N, T>
where
    H: DigestAlgorithm<E, u64, T> + BindNamespace<E, u64, T, N>,
    E: Element + Namespaced<Namespace = N>,
    T: NodeValue,
    N: Namespace,
    Arity: Unsigned,
{
    fn extend(
        &mut self,
        elems: impl IntoIterator<Item = impl core::borrow::Borrow<Self::Element>>,
    ) -> Result<(), PrimitivesError> {
        // TODO: update namespace metadata
        self.inner.extend(elems)
    }

    fn push(
        &mut self,
        elem: impl core::borrow::Borrow<Self::Element>,
    ) -> Result<(), PrimitivesError> {
        // TODO: update namespace metadata
        self.inner.push(elem)
    }
}

impl<E, H, Arity, N, T> NamespacedMerkleTreeScheme for NMT<E, H, Arity, N, T>
where
    H: DigestAlgorithm<E, u64, T> + BindNamespace<E, u64, T, N>,
    E: Element + Namespaced<Namespace = N>,
    T: NodeValue,
    N: Namespace,
    Arity: Unsigned,
{
    type NamespaceId = N;
    type NamespaceProof = Vec<(E, <Self as MerkleTreeScheme>::MembershipProof, u64)>;

    fn get_namespace_proof(&self, namespace: Self::NamespaceId) -> Self::NamespaceProof {
        let ns_range = self.namespace_ranges.get(&namespace);
        let mut ns_proof = Vec::new();
        if let Some(ns_range) = ns_range {
            for i in ns_range.clone() {
                if let LookupResult::Ok(elem, proof) = self.inner.lookup(i) {
                    ns_proof.push((elem, proof, i));
                }
            }
        }
        ns_proof
    }

    fn verify_namespace_proof(
        &self,
        proof: Self::NamespaceProof,
        namespace: Self::NamespaceId,
    ) -> Result<(), PrimitivesError> {
        for (elem, elem_proof, i) in proof {
            // This just verifies each merkle leaf, placeholder until completeness is
            // actually checked
            if Self::verify(self.commitment().digest(), i, elem_proof.clone())?.is_err() {
                return Err(PrimitivesError::VerificationError(
                    "Leaf verification error".into(),
                ));
            }
            if &elem != elem_proof.elem().unwrap() {
                return Err(PrimitivesError::VerificationError(
                    "Element does not match the proven value".into(),
                ));
            }
            if elem.get_namespace() != namespace {
                return Err(PrimitivesError::VerificationError(
                    "Namespace invalid".into(),
                ));
            }
        }
        Ok(())
    }
}

#[cfg(test)]
mod nmt_tests {
    use digest::Digest;
    use sha3::Sha3_256;
    use typenum::U2;

    use super::*;
    use crate::merkle_tree::examples::{Sha3Digest, Sha3Node};

    type NamespaceId = u64;
    type Hasher = NamespacedHasher<Sha3Digest, Leaf, NamespaceId, Sha3Node, u64>;

    #[derive(
        Default,
        Eq,
        PartialEq,
        Hash,
        Ord,
        PartialOrd,
        Copy,
        Clone,
        Debug,
        CanonicalSerialize,
        CanonicalDeserialize,
    )]
    struct Leaf {
        namespace: NamespaceId,
    }

    impl Leaf {
        pub fn new(namespace: NamespaceId) -> Self {
            Leaf { namespace }
        }
    }

    impl Namespaced for Leaf {
        type Namespace = NamespaceId;
        fn get_namespace(&self) -> NamespaceId {
            self.namespace
        }
    }

    type TestNMT = NMT<Leaf, Sha3Digest, U2, NamespaceId, Sha3Node>;

    impl<E, I, N> BindNamespace<E, I, Sha3Node, N> for Sha3Digest
    where
        E: Element + CanonicalSerialize,
        I: Index,
        N: Namespace,
    {
        // TODO ensure the hashing of (min,max,hash) is collision resistant
        fn generate_namespaced_commitment(
            namespaced_hash: NamespacedHash<Sha3Node, N>,
        ) -> Sha3Node {
            let mut hasher = Sha3_256::new();
            let mut writer = Vec::new();
            namespaced_hash
                .min_namespace
                .serialize_compressed(&mut writer)
                .unwrap();
            namespaced_hash
                .max_namespace
                .serialize_compressed(&mut writer)
                .unwrap();
            namespaced_hash
                .hash
                .serialize_compressed(&mut writer)
                .unwrap();
            hasher.update(&mut writer);
            Sha3Node(hasher.finalize().into())
        }
    }

    #[test]
    fn test_namespaced_hash() {
        let num_leaves = 5;
        let leaves: Vec<Leaf> = (0..num_leaves).map(Leaf::new).collect();

        // Ensure that leaves are digested correctly
        let mut hashes = leaves
            .iter()
            .enumerate()
            .map(|(idx, leaf)| Hasher::digest_leaf(&(idx as u64), leaf))
            .collect::<Result<Vec<_>, PrimitivesError>>()
            .unwrap();
        assert_eq!((hashes[0].min_namespace, hashes[0].max_namespace), (0, 0));

        // Ensure that sorted internal nodes are digested correctly
        let hash = Hasher::digest(&hashes).unwrap();
        assert_eq!(
            (hash.min_namespace, hash.max_namespace),
            (0, num_leaves - 1)
        );

        // Ensure that digest errors when internal nodes are not sorted by namespace
        hashes[0] = hashes[hashes.len() - 1];
        assert!(Hasher::digest(&hashes).is_err());
    }

    #[test]
    fn test_nmt() {
        let num_leaves = 5;
        let leaves: Vec<Leaf> = (0..num_leaves).map(|i| Leaf::new(i)).collect();
        let tree = TestNMT::from_elems(3, leaves).unwrap();
        let proof = tree.get_namespace_proof(0);
        assert!(tree.verify_namespace_proof(proof.clone(), 0).is_ok());
        assert!(tree.verify_namespace_proof(proof, 1).is_err());
    }
}<|MERGE_RESOLUTION|>--- conflicted
+++ resolved
@@ -5,16 +5,12 @@
 // along with the Jellyfish library. If not, see <https://mit-license.org/>.
 
 //! Implementation of a Namespaced Merkle Tree.
+use alloc::vec;
 use ark_serialize::{CanonicalDeserialize, CanonicalSerialize};
-<<<<<<< HEAD
-use ark_std::vec::Vec;
+use ark_std::{string::ToString, vec::Vec};
 use core::{borrow::Borrow, fmt::Debug, hash::Hash, marker::PhantomData, ops::Range};
 use hashbrown::{hash_map::Entry, HashMap};
 use typenum::Unsigned;
-=======
-use ark_std::{string::ToString, vec, vec::Vec};
-use core::{fmt::Debug, hash::Hash, marker::PhantomData};
->>>>>>> 99d00f00
 
 use crate::errors::{PrimitivesError, VerificationResult};
 
@@ -168,16 +164,9 @@
             }
             // Ensure that namespaced nodes are sorted
             if node.min_namespace < max_namespace {
-<<<<<<< HEAD
-                panic!(
-                    "leaves are out of order: Max namespace is {:?} but candidate range is {:?}:{:?}",
-                    max_namespace, node.min_namespace, node.max_namespace
-                );
-=======
                 return Err(PrimitivesError::InternalError(
                     "Namespace Merkle tree leaves are out of order".to_string(),
                 ));
->>>>>>> 99d00f00
             }
             max_namespace = node.max_namespace;
             nodes.push(H::generate_namespaced_commitment(*node));
