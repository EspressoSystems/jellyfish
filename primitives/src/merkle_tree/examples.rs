// Copyright (c) 2022 Espresso Systems (espressosys.com)
// This file is part of the Jellyfish library.

// You should have received a copy of the MIT License
// along with the Jellyfish library. If not, see <https://mit-license.org/>.

//! Provides sample instantiations of merkle tree.
//! E.g. Sparse merkle tree with BigUInt index.

use super::{append_only::MerkleTree, prelude::RescueHash, DigestAlgorithm, Element, Index};
<<<<<<< HEAD
use crate::{
    errors::PrimitivesError,
    rescue::{sponge::RescueCRHF, RescueParameter},
};
=======
use crate::rescue::{sponge::RescueCRHF, RescueParameter};
use alloc::vec::Vec;
>>>>>>> 68221a5d
use ark_ff::Field;
use ark_serialize::{
    CanonicalDeserialize, CanonicalSerialize, Compress, Read, SerializationError, Valid, Validate,
    Write,
};
use sha3::{Digest, Sha3_256};
use typenum::U3;

/// Element type for interval merkle tree
#[derive(PartialEq, Eq, Copy, Clone)]
pub struct Interval<F: Field>(pub F, pub F);
// impl<F: Field> Element for Interval<F> {}

impl<F: RescueParameter> DigestAlgorithm<Interval<F>, u64, F> for RescueHash<F> {
    fn digest(data: &[F]) -> Result<F, PrimitivesError> {
        Ok(RescueCRHF::<F>::sponge_no_padding(data, 1)?[0])
    }

    fn digest_leaf(pos: &u64, elem: &Interval<F>) -> Result<F, PrimitivesError> {
        let data = [F::from(*pos), elem.0, elem.1];
        Ok(RescueCRHF::<F>::sponge_no_padding(&data, 1)?[0])
    }
}

/// Interval merkle tree instantiation for interval merkle tree using Rescue
/// hash function.
pub type IntervalMerkleTree<F> = MerkleTree<Interval<F>, RescueHash<F>, u64, U3, F>;

/// Update the array length here
#[derive(Default, Eq, PartialEq, Clone, Copy, Debug, Ord, PartialOrd, Hash)]
pub struct Sha3Node(pub(crate) [u8; 32]);

impl AsRef<[u8]> for Sha3Node {
    fn as_ref(&self) -> &[u8] {
        &self.0
    }
}

impl CanonicalSerialize for Sha3Node {
    fn serialize_with_mode<W: Write>(
        &self,
        mut writer: W,
        _compress: Compress,
    ) -> Result<(), SerializationError> {
        writer.write_all(&self.0)?;
        Ok(())
    }

    fn serialized_size(&self, _compress: Compress) -> usize {
        32
    }
}
impl CanonicalDeserialize for Sha3Node {
    fn deserialize_with_mode<R: Read>(
        mut reader: R,
        _compress: Compress,
        _validate: Validate,
    ) -> Result<Self, SerializationError> {
        let mut ret = [0u8; 32];
        reader.read_exact(&mut ret)?;
        Ok(Sha3Node(ret))
    }
}

impl Valid for Sha3Node {
    fn check(&self) -> Result<(), SerializationError> {
        Ok(())
    }
}

/// Wrapper for SHA3_512 hash function
pub struct Sha3Digest();

<<<<<<< HEAD
impl<E: Element, I: Index> DigestAlgorithm<E, I, Sha3Node> for Sha3Digest {
    fn digest(data: &[Sha3Node]) -> Result<Sha3Node, PrimitivesError> {
=======
impl<E: Element + CanonicalSerialize, I: Index> DigestAlgorithm<E, I, Sha3Node> for Sha3Digest {
    fn digest(data: &[Sha3Node]) -> Sha3Node {
>>>>>>> 68221a5d
        let mut hasher = Sha3_256::new();
        for value in data {
            hasher.update(value);
        }
        Ok(Sha3Node(hasher.finalize().into()))
    }

<<<<<<< HEAD
    fn digest_leaf(_pos: &I, _elem: &E) -> Result<Sha3Node, PrimitivesError> {
        // Serialize and hash
        todo!()
=======
    fn digest_leaf(_pos: &I, elem: &E) -> Sha3Node {
        let mut writer = Vec::new();
        elem.serialize_compressed(&mut writer).unwrap();
        let mut hasher = Sha3_256::new();
        hasher.update(writer);
        Sha3Node(hasher.finalize().into())
>>>>>>> 68221a5d
    }
}

/// Merkle tree using SHA3 hash
pub type SHA3MerkleTree<E> = MerkleTree<E, Sha3Digest, u64, U3, Sha3Node>;<|MERGE_RESOLUTION|>--- conflicted
+++ resolved
@@ -8,20 +8,16 @@
 //! E.g. Sparse merkle tree with BigUInt index.
 
 use super::{append_only::MerkleTree, prelude::RescueHash, DigestAlgorithm, Element, Index};
-<<<<<<< HEAD
 use crate::{
     errors::PrimitivesError,
     rescue::{sponge::RescueCRHF, RescueParameter},
 };
-=======
-use crate::rescue::{sponge::RescueCRHF, RescueParameter};
-use alloc::vec::Vec;
->>>>>>> 68221a5d
 use ark_ff::Field;
 use ark_serialize::{
     CanonicalDeserialize, CanonicalSerialize, Compress, Read, SerializationError, Valid, Validate,
     Write,
 };
+use ark_std::vec::Vec;
 use sha3::{Digest, Sha3_256};
 use typenum::U3;
 
@@ -90,13 +86,8 @@
 /// Wrapper for SHA3_512 hash function
 pub struct Sha3Digest();
 
-<<<<<<< HEAD
-impl<E: Element, I: Index> DigestAlgorithm<E, I, Sha3Node> for Sha3Digest {
+impl<E: Element + CanonicalSerialize, I: Index> DigestAlgorithm<E, I, Sha3Node> for Sha3Digest {
     fn digest(data: &[Sha3Node]) -> Result<Sha3Node, PrimitivesError> {
-=======
-impl<E: Element + CanonicalSerialize, I: Index> DigestAlgorithm<E, I, Sha3Node> for Sha3Digest {
-    fn digest(data: &[Sha3Node]) -> Sha3Node {
->>>>>>> 68221a5d
         let mut hasher = Sha3_256::new();
         for value in data {
             hasher.update(value);
@@ -104,18 +95,12 @@
         Ok(Sha3Node(hasher.finalize().into()))
     }
 
-<<<<<<< HEAD
-    fn digest_leaf(_pos: &I, _elem: &E) -> Result<Sha3Node, PrimitivesError> {
-        // Serialize and hash
-        todo!()
-=======
-    fn digest_leaf(_pos: &I, elem: &E) -> Sha3Node {
+    fn digest_leaf(_pos: &I, elem: &E) -> Result<Sha3Node, PrimitivesError> {
         let mut writer = Vec::new();
         elem.serialize_compressed(&mut writer).unwrap();
         let mut hasher = Sha3_256::new();
         hasher.update(writer);
-        Sha3Node(hasher.finalize().into())
->>>>>>> 68221a5d
+        Ok(Sha3Node(hasher.finalize().into()))
     }
 }
 
