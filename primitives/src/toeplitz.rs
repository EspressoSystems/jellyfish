// Copyright (c) 2023 Espresso Systems (espressosys.com)
// This file is part of the Jellyfish library.

// You should have received a copy of the MIT License
// along with the Jellyfish library. If not, see <https://mit-license.org/>.

//! Toeplitz matrices and Circulant matrices operations
//! References: `https://eprint.iacr.org/2020/1516.pdf`

use crate::errors::PrimitivesError;
use ark_ff::FftField;
use ark_poly::{domain::DomainCoeff, EvaluationDomain, GeneralEvaluationDomain};
use ark_std::{format, ops::Mul, string::ToString, vec::Vec};
use jf_utils::hadamard_product;

/// An `NxN` [Circulant Matrix](https://en.wikipedia.org/wiki/Circulant_matrix)
/// is unambiguously represented by its first column, and has the form:
///
/// [c_0   c_N-1 c_N-2 ... c_1]
/// [c_1   c_0   c_N-1 ... c_2]
/// [c_2   c_1   c_0   ... c_3]
/// [..    ..    ..    ... .. ]
/// [c_N-1 c_N-2 c_N-3 ... c_0]
///
/// It is a special case of [`ToeplitzMatrix`].
#[derive(Debug, Clone, PartialEq, Eq)]
pub struct CirculantMatrix<F: FftField> {
    col: Vec<F>,
}

impl<F: FftField> CirculantMatrix<F> {
    /// Construct a Circulant matrix by its first column vector
    pub fn new(col: Vec<F>) -> Self {
        Self { col }
    }

    /// Fast multiplication of a Circulant matrix by a vector via FFT
    /// Details see Section 2.2.1 of [Tomescu20](https://eprint.iacr.org/2020/1516.pdf).
    // TODO: (alex) think of ways to extend to arbitrary length vector (simply
    // truncate doesn't work).
    pub fn fast_vec_mul<T>(&self, m: &[T]) -> Result<Vec<T>, PrimitivesError>
    where
        T: for<'a> Mul<&'a F, Output = T> + DomainCoeff<F>,
    {
        if !m.len().is_power_of_two() {
            return Err(PrimitivesError::ParameterError(
                "Fast Circulant Matrix mul only supports vector size of power of two.".to_string(),
            ));
        }
        if m.len() != self.col.len() {
            return Err(PrimitivesError::ParameterError(
                "Wrong input dimension for matrix mul.".to_string(),
            ));
        }
        let domain: GeneralEvaluationDomain<F> =
            GeneralEvaluationDomain::new(m.len()).expect("Should init an evaluation domain");

        let m_evals = domain.fft(m); // DFT(m)
        let col_evals = domain.fft(&self.col); // DFT(c_N)
        let eval_prod = // DFT(c_N) * DFT(m)
            hadamard_product(col_evals, m_evals).expect("Hadamard product should succeed");
        let res = domain.ifft(&eval_prod); // iDFT(DFT(c_N) * DFT(m))
        Ok(res)
    }
}

/// An `NxN` [Toeplitz Matrix](https://en.wikipedia.org/wiki/Toeplitz_matrix) is
/// unambiguously represented by its first column and first row, and has the
/// form:
///
/// [a_0   a_-1  a_-2  ...  a_-(N-1)]
/// [a_1   a_0   a_-1  ...  a_-(N-2)]
/// [a_2   a_1   a_0   ...  a_-(N-3)]
/// [..    ..    ..    ...    ..    ]
/// [a_N-1 a_N-2 ..    ...  a_0     ]
#[derive(Debug, Clone, PartialEq, Eq)]
pub struct ToeplitzMatrix<F: FftField> {
    col: Vec<F>,
    row: Vec<F>,
}

impl<F: FftField> ToeplitzMatrix<F> {
    /// constructor for a new Toeplitz matrix.
    pub fn new(col: Vec<F>, row: Vec<F>) -> Result<Self, PrimitivesError> {
        if col.is_empty() || col.len() != row.len() {
            return Err(PrimitivesError::ParameterError(format!(
                "row: {}, col: {} should be both positive and equal",
                row.len(),
                col.len()
            )));
        }
        if col[0] != row[0] {
            return Err(PrimitivesError::ParameterError(format!(
                "1st value in 1st col: {:?} should be the same as that in 1st row: {:?}",
                col[0], row[0]
            )));
        }

        Ok(Self { col, row })
    }

    /// Embeds a Toeplitz matrix of size N to a Circulant matrix of size 2N.
    ///
    /// Details see Section 2.3.1 of [Tomescu20](https://eprint.iacr.org/2020/1516.pdf).
    // TODO: (alex) turn this into concurrent code after: https://github.com/EspressoSystems/jellyfish/issues/111
    pub fn circulant_embedding(&self) -> Result<CirculantMatrix<F>, PrimitivesError> {
        let mut extension_col = self.row.clone();
        extension_col.rotate_left(1);
        extension_col.reverse();

        Ok(CirculantMatrix {
            col: [self.col.clone(), extension_col].concat(),
        })
    }

    /// Fast multiplication of a Toeplitz matrix by embedding it into a
    /// circulant matrix and multiply there.
    ///
    /// Details see Section 2.3.1 of [Tomescu20](https://eprint.iacr.org/2020/1516.pdf).
    pub fn fast_vec_mul<T>(&self, v: &[T]) -> Result<Vec<T>, PrimitivesError>
    where
        T: for<'a> Mul<&'a F, Output = T> + DomainCoeff<F>,
    {
        if !v.len().is_power_of_two() {
            return Err(PrimitivesError::ParameterError(
                "Fast Toeplitz Matrix mul only supports vector size of power of two.".to_string(),
            ));
        }
        if v.len() != self.col.len() {
            return Err(PrimitivesError::ParameterError(
                "Wrong input dimension for matrix mul.".to_string(),
            ));
        }

        let cir_repr = self.circulant_embedding()?;
        let mut padded_v = Vec::from(v);
        padded_v.resize(2 * v.len(), T::zero());

        let mut res = cir_repr.fast_vec_mul(&padded_v)?;
        res.truncate(v.len());
        Ok(res)
    }
}

impl<F: FftField> From<CirculantMatrix<F>> for ToeplitzMatrix<F> {
    fn from(c: CirculantMatrix<F>) -> Self {
        let mut row = c.col.clone();
        row.rotate_left(1);
        row.reverse();

        Self { col: c.col, row }
    }
}

impl<F: FftField> TryFrom<ToeplitzMatrix<F>> for CirculantMatrix<F> {
    type Error = PrimitivesError;

    fn try_from(t: ToeplitzMatrix<F>) -> Result<Self, Self::Error> {
        let mut expected_col = t.row;
        expected_col.reverse();
        expected_col.rotate_right(1);
        if expected_col != t.col {
            return Err(PrimitivesError::ParameterError(
                "Not a Circulant Matrix".to_string(),
            ));
        }
        Ok(Self { col: t.col })
    }
}

#[cfg(test)]
mod tests {
    use super::*;
    use ark_bls12_381::{Fr, G1Projective};
    use ark_ff::Field;
    use ark_std::{convert::Into, ops::AddAssign, vec, UniformRand};
    use jf_utils::test_rng;

    // a MxN matrix, M rows, N cols.
    struct Matrix<T, const M: usize, const N: usize>([[T; N]; M]);
    struct Vector<T, const N: usize>([T; N]);

    impl<T: Copy, const M: usize, const N: usize> Matrix<T, M, N> {
        fn transpose(self) -> Matrix<T, N, M> {
            let mut transposed = [[self.0[0][0]; M]; N];
<<<<<<< HEAD
            // for i in 0..M {
            //     for j in 0..N {
            //         transposed[j][i] = self.0[i][j];
            //     }
            // }
            transposed.iter_mut().enumerate().for_each(|(j, row)| {
                row.iter_mut().enumerate().for_each(|(i, val)| {
                    *val = self.0[i][j];
                })
            });
=======

            #[allow(clippy::needless_range_loop)]
            for i in 0..M {
                for j in 0..N {
                    transposed[j][i] = self.0[i][j];
                }
            }
>>>>>>> 6641b3ff
            Matrix(transposed)
        }
    }

    impl<T: Copy, const N: usize> From<Matrix<T, 1, N>> for Vector<T, N> {
        fn from(m: Matrix<T, 1, N>) -> Self {
            let mut v = [m.0[0][0]; N];
            v.copy_from_slice(&m.0[0]);
            Vector(v)
        }
    }

    impl<T: Copy, const N: usize> From<Vector<T, N>> for Vec<T> {
        fn from(v: Vector<T, N>) -> Self {
            Vec::from(&v.0[..])
        }
    }

    impl<F: FftField> CirculantMatrix<F> {
        fn full_matrix<const N: usize>(self) -> Matrix<F, N, N> {
            assert_eq!(self.col.len(), N);
            let t: ToeplitzMatrix<F> = self.into();

            let mut first_row = [F::default(); N];
            first_row.copy_from_slice(&t.row);
            let mut row_vecs = [first_row; N];
            let mut cur_row = first_row;

<<<<<<< HEAD
            (1..N).for_each(|i| {
=======
            #[allow(clippy::needless_range_loop)]
            for i in 1..N {
>>>>>>> 6641b3ff
                cur_row.rotate_right(1);
                row_vecs[i] = cur_row;
            });
            // some arbitrary sanity check
            assert_eq!(row_vecs[N - 1][0], row_vecs[0][1]);
            assert_eq!(row_vecs[1][0], row_vecs[0][N - 1]);
            assert_eq!(row_vecs[N - 1][N - 1], row_vecs[0][0]);

            Matrix(row_vecs)
        }
    }

    impl<F: FftField> ToeplitzMatrix<F> {
        fn full_matrix<const N: usize>(self) -> Matrix<F, N, N> {
            assert_eq!(self.col.len(), N);
            let mut matrix = [[F::zero(); N]; N];
            for i in 0..N {
                matrix[i][0] = self.col[i];
                matrix[0][i] = self.row[i];
            }
            for i in 1..N {
                for j in 1..N {
                    matrix[i][j] = matrix[i - 1][j - 1];
                }
            }
            Matrix(matrix)
        }
    }

    fn naive_matrix_mul<F, T, const M: usize, const N: usize, const K: usize>(
        a: Matrix<F, M, N>,
        b: Matrix<T, N, K>,
    ) -> Matrix<T, M, K>
    where
        F: Field,
        T: for<'a> Mul<&'a F, Output = T> + AddAssign<T> + Copy + Default,
    {
        let mut c = [[T::default(); K]; M];

<<<<<<< HEAD
        (0..M).for_each(|i| {
=======
        #[allow(clippy::needless_range_loop)]
        for i in 0..M {
>>>>>>> 6641b3ff
            for j in 0..K {
                for k in 0..N {
                    c[i][j] += b.0[k][j] * &a.0[i][k];
                }
            }
        });
        Matrix(c)
    }

    #[test]
    fn test_circulant_mul() -> Result<(), PrimitivesError> {
        let mut rng = test_rng();
        // happy path
        const N: usize = 16;

        let cir_matrix = CirculantMatrix::new((0..N).map(|_| Fr::rand(&mut rng)).collect());

        let msgs = [G1Projective::rand(&mut rng); N];
        let msg_matrix = Matrix([msgs]);

        let expected: Vector<G1Projective, N> =
            naive_matrix_mul(cir_matrix.clone().full_matrix(), msg_matrix.transpose())
                .transpose()
                .into();
        let got = cir_matrix.fast_vec_mul(&msgs)?;
        assert_eq!(
            <Vector<G1Projective, N> as Into<Vec<G1Projective>>>::into(expected),
            got,
            "Fast Circulant Matrix mul for EC group is incorrect."
        );

        let f_msgs = [Fr::rand(&mut rng); N];
        let f_msg_matrix = Matrix([f_msgs]);

        let expected: Vector<Fr, N> =
            naive_matrix_mul(cir_matrix.clone().full_matrix(), f_msg_matrix.transpose())
                .transpose()
                .into();
        let got = cir_matrix.fast_vec_mul(&f_msgs)?;
        assert_eq!(
            <Vector<Fr, N> as Into<Vec<Fr>>>::into(expected),
            got,
            "Fast Circulant Matrix mul for field is incorrect."
        );

        // bad path
        // mismatched matrix.col.len() and msgs.len() should fail
        let bad_msg = vec![msgs.to_vec(), vec![G1Projective::rand(&mut rng)]].concat();
        assert!(cir_matrix.fast_vec_mul(&bad_msg).is_err());

        // non power-of-two matrix fast mul should fail
        let m = bad_msg.len(); // same dimension as the message, but not a power-of-two
        let cir_matrix = CirculantMatrix::new((0..m).map(|_| Fr::rand(&mut rng)).collect());

        assert!(
            !m.is_power_of_two()
                && m == cir_matrix.col.len()
                && cir_matrix.fast_vec_mul(&bad_msg).is_err()
        );

        Ok(())
    }

    #[test]
    fn test_toeplitz_mul() -> Result<(), PrimitivesError> {
        let mut rng = test_rng();
        const N: usize = 16;

        let rand_col: Vec<Fr> = (0..N).map(|_| Fr::rand(&mut rng)).collect();
        let rand_row = (0..N)
            .map(|i| {
                if i == 0 {
                    rand_col[0]
                } else {
                    Fr::rand(&mut rng)
                }
            })
            .collect();
        let toep_matrix = ToeplitzMatrix::new(rand_col, rand_row)?;

        let mut msgs = [G1Projective::default(); N];
        for m in msgs.iter_mut() {
            *m = G1Projective::rand(&mut rng);
        }
        let msg_matrix = Matrix([msgs]);

        let expected: Vector<G1Projective, N> =
            naive_matrix_mul(toep_matrix.clone().full_matrix(), msg_matrix.transpose())
                .transpose()
                .into();
        let got = toep_matrix.fast_vec_mul(&msgs)?;
        assert_eq!(
            <Vector<G1Projective, N> as Into<Vec<G1Projective>>>::into(expected),
            got,
            "Fast Toeplitz Matrix mul is incorrect."
        );

        Ok(())
    }
}<|MERGE_RESOLUTION|>--- conflicted
+++ resolved
@@ -183,18 +183,6 @@
     impl<T: Copy, const M: usize, const N: usize> Matrix<T, M, N> {
         fn transpose(self) -> Matrix<T, N, M> {
             let mut transposed = [[self.0[0][0]; M]; N];
-<<<<<<< HEAD
-            // for i in 0..M {
-            //     for j in 0..N {
-            //         transposed[j][i] = self.0[i][j];
-            //     }
-            // }
-            transposed.iter_mut().enumerate().for_each(|(j, row)| {
-                row.iter_mut().enumerate().for_each(|(i, val)| {
-                    *val = self.0[i][j];
-                })
-            });
-=======
 
             #[allow(clippy::needless_range_loop)]
             for i in 0..M {
@@ -202,7 +190,6 @@
                     transposed[j][i] = self.0[i][j];
                 }
             }
->>>>>>> 6641b3ff
             Matrix(transposed)
         }
     }
@@ -231,15 +218,11 @@
             let mut row_vecs = [first_row; N];
             let mut cur_row = first_row;
 
-<<<<<<< HEAD
-            (1..N).for_each(|i| {
-=======
             #[allow(clippy::needless_range_loop)]
             for i in 1..N {
->>>>>>> 6641b3ff
                 cur_row.rotate_right(1);
                 row_vecs[i] = cur_row;
-            });
+            }
             // some arbitrary sanity check
             assert_eq!(row_vecs[N - 1][0], row_vecs[0][1]);
             assert_eq!(row_vecs[1][0], row_vecs[0][N - 1]);
@@ -276,18 +259,14 @@
     {
         let mut c = [[T::default(); K]; M];
 
-<<<<<<< HEAD
-        (0..M).for_each(|i| {
-=======
         #[allow(clippy::needless_range_loop)]
         for i in 0..M {
->>>>>>> 6641b3ff
             for j in 0..K {
                 for k in 0..N {
                     c[i][j] += b.0[k][j] * &a.0[i][k];
                 }
             }
-        });
+        }
         Matrix(c)
     }
 
