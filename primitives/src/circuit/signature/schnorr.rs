// Copyright (c) 2022 Espresso Systems (espressosys.com)
// This file is part of the Jellyfish library.

// You should have received a copy of the MIT License
// along with the Jellyfish library. If not, see <https://mit-license.org/>.

//! Circuit implementation of a Schnorr signature scheme.

use crate::{
    circuit::rescue::RescueNativeGadget,
    constants::CS_ID_SCHNORR,
    rescue::RescueParameter,
    signatures::schnorr::{Signature, VerKey},
    utils::{challenge_bit_len, field_bit_len},
};
use ark_ec::{twisted_edwards_extended::GroupAffine, AffineCurve, TEModelParameters as Parameters};
use ark_ff::PrimeField;
use ark_std::{vec, vec::Vec};
use jf_relation::{
    errors::CircuitError,
    gadgets::ecc::{Point, PointVariable},
    BoolVar, Circuit, PlonkCircuit, Variable,
};
use jf_utils::fr_to_fq;

#[derive(Debug, Clone)]
/// Signature verification key variable
pub struct VerKeyVar(pub PointVariable);

#[derive(Debug, Clone)]
#[allow(non_snake_case)]
/// Signature variable
pub struct SignatureVar {
    /// s component.
    pub s: Variable,
    /// R component.
    pub R: PointVariable,
}

/// Plonk circuit gadget for EdDSA signatures.
// FIXME -- clear this todo
// TODO: check the parameters and the security level of the signature scheme.
pub trait SignatureGadget<F, P>
where
    F: RescueParameter,
    P: Parameters<BaseField = F>,
{
    /// Signature verification circuit
    /// * `vk` - signature verification key variable.
    /// * `msg` - message variables that have been signed.
    /// * `sig` - signature variable.
    fn verify_signature(
        &mut self,
        vk: &VerKeyVar,
        msg: &[Variable],
        sig: &SignatureVar,
    ) -> Result<(), CircuitError>;

    /// Obtain the result bit of a signature verification.
    /// * `vk` - signature verification key variable.
    /// * `msg` - message variables that have been signed.
    /// * `sig` - signature variable.
    /// * `returns` - a bool variable indicating whether the signature is valid.
    fn check_signature_validity(
        &mut self,
        vk: &VerKeyVar,
        msg: &[Variable],
        sig: &SignatureVar,
    ) -> Result<BoolVar, CircuitError>;

    /// Create a signature variable from a signature `sig`.
    fn create_signature_variable(
        &mut self,
        sig: &Signature<P>,
    ) -> Result<SignatureVar, CircuitError>;

    /// Create a signature verification key variable from a key `vk`.
    fn create_signature_vk_variable(&mut self, vk: &VerKey<P>) -> Result<VerKeyVar, CircuitError>;

    /// Compute the two point variables to be compared in the signature
    /// verification circuit.
    fn verify_sig_core(
        &mut self,
        vk: &VerKeyVar,
        msg: &[Variable],
        sig: &SignatureVar,
    ) -> Result<(PointVariable, PointVariable), CircuitError>;
}

impl<F, P> SignatureGadget<F, P> for PlonkCircuit<F>
where
    F: RescueParameter,
    P: Parameters<BaseField = F>,
{
    fn verify_signature(
        &mut self,
        vk: &VerKeyVar,
        msg: &[Variable],
        sig: &SignatureVar,
    ) -> Result<(), CircuitError> {
        // p1 = s * G, p2 = sig.R + c * VK
        let (p1, p2) = <Self as SignatureGadget<F, P>>::verify_sig_core(self, vk, msg, sig)?;
        self.enforce_point_equal(&p1, &p2)?;
        Ok(())
    }

    fn check_signature_validity(
        &mut self,
        vk: &VerKeyVar,
        msg: &[Variable],
        sig: &SignatureVar,
    ) -> Result<BoolVar, CircuitError> {
        let (p1, p2) = <Self as SignatureGadget<F, P>>::verify_sig_core(self, vk, msg, sig)?;
        self.is_point_equal(&p1, &p2)
    }

    fn create_signature_variable(
        &mut self,
        sig: &Signature<P>,
    ) -> Result<SignatureVar, CircuitError> {
        let sig_var = SignatureVar {
            s: self.create_variable(fr_to_fq::<F, P>(&sig.s))?,
            R: self.create_point_variable(Point::from(sig.R))?,
        };
        Ok(sig_var)
    }

    fn create_signature_vk_variable(&mut self, vk: &VerKey<P>) -> Result<VerKeyVar, CircuitError> {
        let vk_var = VerKeyVar(self.create_point_variable(Point::from(vk.0))?);
        Ok(vk_var)
    }

    fn verify_sig_core(
        &mut self,
        vk: &VerKeyVar,
        msg: &[Variable],
        sig: &SignatureVar,
    ) -> Result<(PointVariable, PointVariable), CircuitError> {
        let c_bits_le =
            <Self as SignatureHelperGadget<F, P>>::challenge_bits(self, vk, &sig.R, msg)?;
        let base = GroupAffine::<P>::prime_subgroup_generator();
        let x = self.fixed_base_scalar_mul(sig.s, &base)?;
        let z = self.variable_base_binary_scalar_mul::<P>(&c_bits_le, &vk.0)?;
        let y = self.ecc_add::<P>(&sig.R, &z)?;

        Ok((x, y))
    }
}
trait SignatureHelperGadget<F, P>
where
    F: PrimeField,
    P: Parameters<BaseField = F>,
{
    // Return signature hash challenge in little-endian binary form.
    fn challenge_bits(
        &mut self,
        vk: &VerKeyVar,
        sig_point: &PointVariable,
        msg: &[Variable],
    ) -> Result<Vec<BoolVar>, CircuitError>;
}

impl<F, P> SignatureHelperGadget<F, P> for PlonkCircuit<F>
where
    F: RescueParameter,
    P: Parameters<BaseField = F>,
{
    fn challenge_bits(
        &mut self,
        vk: &VerKeyVar,
        sig_point: &PointVariable,
        msg: &[Variable],
    ) -> Result<Vec<BoolVar>, CircuitError> {
        let instance_description = F::from_be_bytes_mod_order(CS_ID_SCHNORR.as_ref());
        // TODO: create `inst_desc_var` and the constant gate *only once* during the
        // entire circuit construction.
        let inst_desc_var = self.create_variable(instance_description)?;
        self.enforce_constant(inst_desc_var, instance_description)?;
        let mut chal_input = vec![
            inst_desc_var,
            vk.0.get_x(),
            vk.0.get_y(),
            sig_point.get_x(),
            sig_point.get_y(),
        ];
        chal_input.extend(msg);

<<<<<<< HEAD
        let challenge =
            RescueNativeGadget::<F>::rescue_sponge_with_padding(self, &chal_input, 1)?[0];
        let c_bits = self.unpack(challenge, field_bit_len::<F>() as usize)?;
=======
        let challenge = self.rescue_sponge_with_padding(&chal_input, 1)?[0];
        let c_bits = self.unpack(challenge, field_bit_len::<F>())?;
>>>>>>> b47a284a
        Ok(c_bits[..challenge_bit_len::<F>()].to_vec())
    }
}

#[cfg(test)]
mod tests {
    use super::*;
    use crate::signatures::schnorr::{KeyPair, Signature, VerKey};
    use ark_ed_on_bls12_377::EdwardsParameters as Param377;
    use ark_ed_on_bls12_381::EdwardsParameters as Param381;
    use ark_ed_on_bls12_381_bandersnatch::EdwardsParameters as Param381b;
    use ark_ed_on_bn254::EdwardsParameters as Param254;
    use jf_relation::{errors::CircuitError, Circuit, PlonkCircuit, Variable};

    #[test]
    fn test_dsa_circuit() -> Result<(), CircuitError> {
        test_dsa_circuit_helper::<_, Param377>()?;
        test_dsa_circuit_helper::<_, Param381>()?;
        test_dsa_circuit_helper::<_, Param381b>()?;
        test_dsa_circuit_helper::<_, Param254>()
    }

    fn test_dsa_circuit_helper<F, P>() -> Result<(), CircuitError>
    where
        F: RescueParameter,
        P: Parameters<BaseField = F>,
    {
        let mut rng = ark_std::test_rng();
        let keypair = KeyPair::<P>::generate(&mut rng);
        let vk = keypair.ver_key_ref();
        let vk_bad: VerKey<P> = KeyPair::<P>::generate(&mut rng).ver_key_ref().clone();
        let msg: Vec<F> = (0..20).map(|i| F::from(i as u64)).collect();
        let mut msg_bad = msg.clone();
        msg_bad[0] = F::from(2u64);
        let sig = keypair.sign(&msg, CS_ID_SCHNORR);
        let sig_bad = keypair.sign(&msg_bad, CS_ID_SCHNORR);
        vk.verify(&msg, &sig, CS_ID_SCHNORR).unwrap();

        // Test `verify_signature()`
        // Good path
        let circuit = build_verify_sig_circuit(vk, &msg, &sig)?;
        assert!(circuit.check_circuit_satisfiability(&[]).is_ok());
        // Bad verification key
        let bad_circuit = build_verify_sig_circuit(&vk_bad, &msg, &sig)?;
        assert!(bad_circuit.check_circuit_satisfiability(&[]).is_err());
        // Bad signature
        let bad_circuit = build_verify_sig_circuit(vk, &msg, &sig_bad)?;
        assert!(bad_circuit.check_circuit_satisfiability(&[]).is_err());
        // Bad message
        let bad_circuit = build_verify_sig_circuit(vk, &msg_bad, &sig)?;
        assert!(bad_circuit.check_circuit_satisfiability(&[]).is_err());

        // Test `is_valid_signature()`
        // Good path
        let (mut circuit, bit) = build_is_valid_signature_circuit(vk, &msg, &sig)?;
        assert_eq!(circuit.witness(bit)?, F::one());
        assert!(circuit.check_circuit_satisfiability(&[]).is_ok());
        // Bad output bit
        *circuit.witness_mut(bit) = F::zero();
        assert!(circuit.check_circuit_satisfiability(&[]).is_err());
        // Bad verification key
        let (mut bad_circuit, bit) = build_is_valid_signature_circuit(&vk_bad, &msg, &sig)?;
        assert_eq!(bad_circuit.witness(bit)?, F::zero());
        assert!(bad_circuit.check_circuit_satisfiability(&[]).is_ok());
        *bad_circuit.witness_mut(bit) = F::one();
        assert!(bad_circuit.check_circuit_satisfiability(&[]).is_err());
        // Bad signature
        let (mut bad_circuit, bit) = build_is_valid_signature_circuit(vk, &msg, &sig_bad)?;
        assert_eq!(bad_circuit.witness(bit)?, F::zero());
        assert!(bad_circuit.check_circuit_satisfiability(&[]).is_ok());
        *bad_circuit.witness_mut(bit) = F::one();
        assert!(bad_circuit.check_circuit_satisfiability(&[]).is_err());
        // Bad message
        let (mut bad_circuit, bit) = build_is_valid_signature_circuit(vk, &msg_bad, &sig)?;
        assert_eq!(bad_circuit.witness(bit)?, F::zero());
        assert!(bad_circuit.check_circuit_satisfiability(&[]).is_ok());
        *bad_circuit.witness_mut(bit) = F::one();
        assert!(bad_circuit.check_circuit_satisfiability(&[]).is_err());

        Ok(())
    }

    fn build_verify_sig_circuit<F, P>(
        vk: &VerKey<P>,
        msg: &[F],
        sig: &Signature<P>,
    ) -> Result<PlonkCircuit<F>, CircuitError>
    where
        F: RescueParameter,
        P: Parameters<BaseField = F>,
    {
        let mut circuit = PlonkCircuit::<F>::new_turbo_plonk();
        let vk_var = circuit.create_signature_vk_variable(vk)?;
        let sig_var = circuit.create_signature_variable(sig)?;
        let msg_var: Vec<Variable> = msg
            .iter()
            .map(|m| circuit.create_variable(*m))
            .collect::<Result<Vec<_>, CircuitError>>()?;
        SignatureGadget::<F, P>::verify_signature(&mut circuit, &vk_var, &msg_var, &sig_var)?;
        Ok(circuit)
    }

    fn build_is_valid_signature_circuit<P, F>(
        vk: &VerKey<P>,
        msg: &[F],
        sig: &Signature<P>,
    ) -> Result<(PlonkCircuit<F>, Variable), CircuitError>
    where
        F: RescueParameter,
        P: Parameters<BaseField = F>,
    {
        let mut circuit = PlonkCircuit::new_turbo_plonk();
        let vk_var = circuit.create_signature_vk_variable(vk)?;
        let sig_var = circuit.create_signature_variable(sig)?;
        let msg_var: Vec<Variable> = msg
            .iter()
            .map(|m| circuit.create_variable(*m))
            .collect::<Result<Vec<_>, CircuitError>>()?;
        let bit = SignatureGadget::<_, P>::check_signature_validity(
            &mut circuit,
            &vk_var,
            &msg_var,
            &sig_var,
        )?;
        Ok((circuit, bit.into()))
    }
}<|MERGE_RESOLUTION|>--- conflicted
+++ resolved
@@ -185,14 +185,9 @@
         ];
         chal_input.extend(msg);
 
-<<<<<<< HEAD
         let challenge =
             RescueNativeGadget::<F>::rescue_sponge_with_padding(self, &chal_input, 1)?[0];
-        let c_bits = self.unpack(challenge, field_bit_len::<F>() as usize)?;
-=======
-        let challenge = self.rescue_sponge_with_padding(&chal_input, 1)?[0];
         let c_bits = self.unpack(challenge, field_bit_len::<F>())?;
->>>>>>> b47a284a
         Ok(c_bits[..challenge_bit_len::<F>()].to_vec())
     }
 }
