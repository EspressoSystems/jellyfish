--- conflicted
+++ resolved
@@ -52,11 +52,7 @@
 ark-ed-on-bn254 = "0.3.0"
 criterion = "0.4.0"
 hashbrown = "0.13.1"
-<<<<<<< HEAD
-=======
-quickcheck = "1.0.0"
 rand_core = { version = "^0.6.0", features = ["getrandom"] }
->>>>>>> 9b7beb26
 
 [[bench]]
 name = "merkle_path"
