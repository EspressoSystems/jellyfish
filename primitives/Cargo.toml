--- conflicted
+++ resolved
@@ -25,23 +25,20 @@
 digest = { version = "0.10.1", default-features = false }
 displaydoc = { version = "0.2.3", default-features = false }
 espresso-systems-common = { git = "https://github.com/espressosystems/espresso-systems-common", branch = "main" }
-<<<<<<< HEAD
-typenum = "1.15.0"
-num-traits = "0.2.15"
-num-bigint = "0.2.3"
-sha3 = "0.10.5"
-=======
 generic-array = { version = "^0.14", default-features = false }
 itertools = { version = "0.10.1", default-features = false, features = [ "use_alloc" ] }
 jf-relation = { path = "../relation", default-features = false }
 jf-utils = { path = "../utilities" }
 merlin = { version = "3.0.0", default-features = false }
+num-bigint = "0.2.3"
+num-traits = "0.2.15"
 rand_chacha = { version = "0.3.1", default-features = false }
 rayon = { version = "1.5.0", optional = true }
 serde = { version = "1.0", default-features = false, features = ["derive"] }
 sha2 = { version = "0.10.1", default-features = false }
+sha3 = "0.10.5"
+typenum = "1.15.0"
 zeroize = { version = "1.3", default-features = false }
->>>>>>> 64f55bec
 
 [dev-dependencies]
 ark-bls12-377 = { git = "https://github.com/arkworks-rs/curves", rev = "677b4ae751a274037880ede86e9b6f30f62635af" }
