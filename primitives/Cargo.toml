--- conflicted
+++ resolved
@@ -65,12 +65,8 @@
 ark-ed-on-bls12-381-bandersnatch = "0.4.0"
 ark-ed-on-bn254 = "0.4.0"
 bincode = "1.3"
-<<<<<<< HEAD
 criterion = "0.5.1"
 hashbrown = "0.13.1"
-=======
-criterion = "0.4.0"
->>>>>>> 2fc42af3
 sha2 = { version = "0.10.1" }
 
 [[bench]]
