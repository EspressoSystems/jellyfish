--- conflicted
+++ resolved
@@ -74,26 +74,4 @@
 name = "kzg-gpu"
 path = "benches/kzg_gpu.rs"
 harness = false
-<<<<<<< HEAD
-required-features = ["test-srs", "icicle"]
-
-[features]
-default = ["parallel"]
-std = [
-    "ark-bls12-381/std", "ark-std/std", "ark-serialize/std", 
-    "ark-ff/std", "ark-ec/std", "ark-poly/std", "merlin/std", 
-    "itertools/use_std", "jf-utils/std",
-]
-test-srs = []
-parallel = [
-    "ark-ff/parallel", "ark-ec/parallel", "jf-utils/parallel",
-    "rayon",
-]
-icicle = [
-    "anyhow", "ark-bn254", "icicle-cuda-runtime", "icicle-core",
-    "icicle-bn254", "parallel",
-]
-kzg-print-trace = ["ark-std/print-trace"]
-=======
-required-features = ["test-srs", "icicle"]
->>>>>>> 2b9ff142
+required-features = ["test-srs", "icicle"]