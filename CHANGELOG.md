--- conflicted
+++ resolved
@@ -42,12 +42,9 @@
     - Remove all `.*sponge.*` methods from `Permutation`.
     - Introduce `RescueCRHF` which takes over `sponge_with_padding` and `sponge_no_padding` from `Permutation`.
     - Introduce `RescuePRF` which takes over `full_state_keyed_sponge_with_padding` and `full_state_keyed_sponge_no_padding` from `Permutation`.
-<<<<<<< HEAD
-=======
 - [#148](https://github.com/EspressoSystems/jellyfish/pull/148), [#156](https://github.com/EspressoSystems/jellyfish/pull/156) (`jf-primitives`) Refactored BLS Signature implementation
   - #148 Added trait bounds on associated types of `trait SignatureScheme`
   - #156 Improved BLS correctness and API compliance with IRTF standard with better doc
->>>>>>> 9b7beb26
 
 ### Fixed
 
