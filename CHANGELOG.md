--- conflicted
+++ resolved
@@ -45,18 +45,15 @@
 - [#148](https://github.com/EspressoSystems/jellyfish/pull/148), [#156](https://github.com/EspressoSystems/jellyfish/pull/156) (`jf-primitives`) Refactored BLS Signature implementation
   - #148 Added trait bounds on associated types of `trait SignatureScheme`
   - #156 Improved BLS correctness and API compliance with IRTF standard with better doc
-<<<<<<< HEAD
 - [#150](https://github.com/EspressoSystems/jellyfish/pull/150) (`jf-primitives`) Refactor `RescueGadget`
     - Introduce `SpongeStateVar` to abstract over `RescueStateVar` and `RescueNonNativeStateVar` structs.
     - Unify `RescueGadget` and `RescueNonNativeGadget` traits into `RescueGadget`.
-=======
 - [#158](https://github.com/EspressoSystems/jellyfish/pull/158) (`jf-primitives`) Refactored `MerkleTreeGadget` API:
     - Generic only over `MerkleTreeScheme`.
     - New methods for allocating variables: `create_leaf_variable`, `create_membership_proof_variable`, `create_root_variable`.
     - New methods for enforcing constraints: `is_member` and `enforce_merkle_proof`.
     - Move the remaining methods to the internals of circuit implementation for `RescueMerkleTree`.
     - Implement `MerkleTreeGadget` for `RescueMerkleTree`.
->>>>>>> 81969f00
 
 ### Fixed
 
