# Jellyfish cryptographic library

![example workflow](https://github.com/EspressoSystems/jellyfish/actions/workflows/build.yml/badge.svg)
![Crates.io (version)](https://img.shields.io/crates/dv/jf-plonk/0.1.0)
![GitHub](https://img.shields.io/github/license/EspressoSystems/jellyfish)

## Disclaimer

**DISCLAIMER:** This software is provided "as is" and its security has not been externally audited. Use at your own risk.

## Chatroom

For general discussions on Jellyfish PLONK, please join our [Discord channel](https://discord.gg/GJa4gznGfU).

## Development environment setup

We recommend the following tools:

- [`nix`](https://nixos.org/download.html)
- [`direnv`](https://direnv.net/docs/installation.html)

Run `direnv allow` at the repo root. You should see dependencies (including Rust) being installed.

## Build, run tests and examples

Build:

```
cargo build
```

Run an example:

```
<<<<<<< HEAD
cargo run --release --example proof-of-exp
=======
cargo run --release --example proof-of-exp --features test-srs
>>>>>>> 53403e2f
```

This is a simple example to prove and verify knowledge of exponent.
It shows how one may compose a circuit, and then build a proof for the circuit.

### WASM target

Jellyfish is `no_std` compliant and compilable to WASM target environment, just run:

```
./scripts/build_wasm.sh
```

### Tests

```
cargo test --release
```

Note that by default the _release_ mode does not check integers overflow.
In order to enforce this check run:

```
./scripts/run_tests.sh
```

#### Test coverage

We use [grcov](https://github.com/mozilla/grcov) for test coverage

```
./scripts/test_coverage.sh
```

### Generate and read the documentation

#### Standard

```
cargo doc --open
```

### Code formatting

To format your code run

```
cargo fmt
```

### Updating non-cargo dependencies

Run `nix flake update` if you would like to pin other version edit `flake.nix`
beforehand. Commit the lock file when happy.

To update only a single input specify it as argument, for example

    nix flake update github:oxalica/rust-overlay

### Benchmarks

#### Primitives

Currently, a benchmark for verifying Merkle paths is implemented.
The additional flags allow using assembly implementation of `square_in_place` and `mul_assign` within arkworks:

```bash
RUSTFLAGS='-Ctarget-cpu=native -Ctarget-feature=+bmi2,+adx' cargo bench --bench=merkle_path
```

#### PLONK proof generation/verification

For benchmark, run:

```
RAYON_NUM_THREADS=N cargo bench
```

where N is the number of threads you want to use (N = 1 for single-thread).

A sample benchmark result is available under [`bench.md`](./bench.md).

## Git Hooks

The pre-commit hooks are installed via the nix shell. To run them on all files use

```
pre-commit run --all-files
```<|MERGE_RESOLUTION|>--- conflicted
+++ resolved
@@ -32,11 +32,7 @@
 Run an example:
 
 ```
-<<<<<<< HEAD
-cargo run --release --example proof-of-exp
-=======
 cargo run --release --example proof-of-exp --features test-srs
->>>>>>> 53403e2f
 ```
 
 This is a simple example to prove and verify knowledge of exponent.
