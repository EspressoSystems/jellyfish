name: Build

on:
  push:
    branches:
      - main
  pull_request:
    branches:
      - main
<<<<<<< HEAD
      - mt-refactor
=======
>>>>>>> 668661fe
  schedule:
    - cron: "0 0 * * 1"
  workflow_dispatch:

jobs:
  build:
    runs-on: ubuntu-latest
    steps:
      - name: Cancel Outdated Builds
        uses: styfle/cancel-workflow-action@0.9.1
        with:
          all_but_latest: true
          access_token: ${{ github.token }}

      - name: Checkout Repository
        uses: actions/checkout@v3

      - name: Install stable toolchain
        uses: actions-rs/toolchain@v1
        with:
          profile: default
          toolchain: stable
          override: true
          default: true
          components: rustfmt, clippy

      - name: Install stable toolchain
        uses: actions-rs/toolchain@v1
        with:
          profile: minimal
          toolchain: nightly
          override: false
          default: false
          components: rustfmt

      - uses: Swatinem/rust-cache@v1
        name: Enable Rust Caching

      - name: Format Check
        run: cargo +nightly fmt -- --check

      - name: Clippy
        uses: actions-rs/clippy-check@v1
        with:
          token: ${{ github.token }}

      - name: Audit
        uses: actions-rs/audit-check@v1
        with:
          token: ${{ github.token }}

      - name: Check Bench
        run: cargo bench --no-run

      - name: Check Ignored Tests
        run: cargo test --no-run -- --ignored

      - name: Check no_std compilation
        run: cargo test --no-run --no-default-features

      - name: Test
        run: bash ./scripts/run_tests.sh

      - name: Example
        run: cargo run --release --example proof_of_exp

      - name: Generate Documentation
        run: |
          cargo doc --no-deps --lib --release
          cp -R target/doc public
          echo '<meta http-equiv="refresh" content="0; url=jf_plonk">' > public/index.html

      - name: Deploy
        uses: peaceiris/actions-gh-pages@v3
        if: ${{ github.ref == 'refs/heads/main' }}
        with:
          github_token: ${{ secrets.GITHUB_TOKEN }}
          publish_dir: ./public
          cname: jellyfish.docs.espressosys.com<|MERGE_RESOLUTION|>--- conflicted
+++ resolved
@@ -7,10 +7,6 @@
   pull_request:
     branches:
       - main
-<<<<<<< HEAD
-      - mt-refactor
-=======
->>>>>>> 668661fe
   schedule:
     - cron: "0 0 * * 1"
   workflow_dispatch:
